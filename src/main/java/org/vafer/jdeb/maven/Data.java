/*
 * Copyright 2012 The Apache Software Foundation.
 *
 * Licensed under the Apache License, Version 2.0 (the "License");
 * you may not use this file except in compliance with the License.
 * You may obtain a copy of the License at
 *
 *      http://www.apache.org/licenses/LICENSE-2.0
 *
 * Unless required by applicable law or agreed to in writing, software
 * distributed under the License is distributed on an "AS IS" BASIS,
 * WITHOUT WARRANTIES OR CONDITIONS OF ANY KIND, either express or implied.
 * See the License for the specific language governing permissions and
 * limitations under the License.
 */
package org.vafer.jdeb.maven;

import static org.vafer.jdeb.maven.MissingSourceBehavior.FAIL;
import static org.vafer.jdeb.maven.MissingSourceBehavior.IGNORE;

import java.io.File;
import java.io.FileNotFoundException;
import java.io.IOException;
import java.util.ArrayList;
import java.util.List;
import java.util.StringTokenizer;

import org.vafer.jdeb.DataConsumer;
import org.vafer.jdeb.DataProducer;
import org.vafer.jdeb.producers.DataProducerArchive;
import org.vafer.jdeb.producers.DataProducerDirectory;
import org.vafer.jdeb.producers.DataProducerFile;
/**
 * Maven "data" elment acting as a factory for DataProducers. So far Archive and
 * Directory producers are supported. Both support the usual ant pattern set
 * matching.
 * 
 * @author Bryan Sant <bryan.sant@gmail.com>
 */
public final class Data implements DataProducer {

    private File src;
    
    /**
     * @parameter expression="${src}"
     * @required
     */
    public void setSrc( File src ) {
        this.src = src;
    }

<<<<<<< HEAD
    private String destinationName;

    /**
     * @parameter expression="${dst}"
     * @required
     */
    public void setDestinationName( String destinationName ) {
        this.destinationName = destinationName;
    }

=======
>>>>>>> f0ea7597
    private String type;

    /**
     * @parameter expression="${type}"
     */
    public void setType( String type ) {
        this.type = type;
    }

<<<<<<< HEAD
=======
    private MissingSourceBehavior missingSrc = FAIL;

    /**
     * @parameter expression="${missingSrc}"
     */
    public void setMissingSrc( String missingSrc ) {
        MissingSourceBehavior value = MissingSourceBehavior.valueOf(missingSrc.trim().toUpperCase());
        if (value == null) {
            throw new IllegalArgumentException("Unknown " + MissingSourceBehavior.class.getSimpleName() + ": " + missingSrc);
        }
        this.missingSrc = value;
    }

>>>>>>> f0ea7597
    /**
     * @parameter expression="${includes}" alias="includes"
     */
    public void setIncludes( String includes ) {
        includePatterns = splitPatterns(includes);
    }

    private String[] includePatterns;

    /**
     * @parameter expression="${excludes}" alias="excludes"
     */
    public void setExcludes( String excludes ) {
        excludePatterns = splitPatterns(excludes);
    }

    private String[] excludePatterns;
    /**
     * @parameter expression="${mapper}"
     */
    private Mapper mapper;

    public String[] splitPatterns( String patterns ) {
        String[] result = null;
        if (patterns != null && patterns.length() > 0) {
            List tokens = new ArrayList();
            StringTokenizer tok = new StringTokenizer(patterns, ", ", false);
            while (tok.hasMoreTokens()) {
                tokens.add(tok.nextToken());
            }
            result = (String[])tokens.toArray(new String[tokens.size()]);
        }
        return result;
    }

<<<<<<< HEAD
    @Override
    public void produce(final DataConsumer pReceiver) throws IOException {

        if (!src.exists()) {
            throw new FileNotFoundException("Data source not found : " + src);
=======
    public void produce( final DataConsumer pReceiver ) throws IOException {

        if (src != null && !src.exists()) {
            if (missingSrc == IGNORE) {
                return;
            } else {
                throw new FileNotFoundException("Data source not found : " + src);
            }
>>>>>>> f0ea7597
        }

        org.vafer.jdeb.mapping.Mapper[] mappers = null;
        if (mapper != null) {
            mappers = new org.vafer.jdeb.mapping.Mapper[] { mapper.createMapper() };
        }

        if ("file".equalsIgnoreCase(type)) {
            new DataProducerFile(src, destinationName, includePatterns, excludePatterns, mappers).produce(pReceiver);
            return;
        }

        if ("archive".equalsIgnoreCase(type)) {
            new DataProducerArchive(src, includePatterns, excludePatterns, mappers).produce(pReceiver);
            return;
        }

        if ("directory".equalsIgnoreCase(type)) {
            new DataProducerDirectory(src, includePatterns, excludePatterns, mappers).produce(pReceiver);
            return;
        }

        throw new IOException("Unknown type '" + type + "' (file|directory|archive) for " + src);
    }
    
}<|MERGE_RESOLUTION|>--- conflicted
+++ resolved
@@ -49,7 +49,6 @@
         this.src = src;
     }
 
-<<<<<<< HEAD
     private String destinationName;
 
     /**
@@ -60,8 +59,6 @@
         this.destinationName = destinationName;
     }
 
-=======
->>>>>>> f0ea7597
     private String type;
 
     /**
@@ -71,8 +68,6 @@
         this.type = type;
     }
 
-<<<<<<< HEAD
-=======
     private MissingSourceBehavior missingSrc = FAIL;
 
     /**
@@ -86,7 +81,6 @@
         this.missingSrc = value;
     }
 
->>>>>>> f0ea7597
     /**
      * @parameter expression="${includes}" alias="includes"
      */
@@ -122,22 +116,13 @@
         return result;
     }
 
-<<<<<<< HEAD
-    @Override
-    public void produce(final DataConsumer pReceiver) throws IOException {
-
-        if (!src.exists()) {
-            throw new FileNotFoundException("Data source not found : " + src);
-=======
     public void produce( final DataConsumer pReceiver ) throws IOException {
-
         if (src != null && !src.exists()) {
             if (missingSrc == IGNORE) {
                 return;
             } else {
                 throw new FileNotFoundException("Data source not found : " + src);
             }
->>>>>>> f0ea7597
         }
 
         org.vafer.jdeb.mapping.Mapper[] mappers = null;
