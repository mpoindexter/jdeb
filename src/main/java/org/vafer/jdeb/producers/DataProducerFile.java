/*
 * Copyright 2012 The Apache Software Foundation.
 *
 * Licensed under the Apache License, Version 2.0 (the "License");
 * you may not use this file except in compliance with the License.
 * You may obtain a copy of the License at
 *
 *      http://www.apache.org/licenses/LICENSE-2.0
 *
 * Unless required by applicable law or agreed to in writing, software
 * distributed under the License is distributed on an "AS IS" BASIS,
 * WITHOUT WARRANTIES OR CONDITIONS OF ANY KIND, either express or implied.
 * See the License for the specific language governing permissions and
 * limitations under the License.
 */
package org.vafer.jdeb.producers;

import java.io.File;
import java.io.FileInputStream;
import java.io.IOException;
import java.io.InputStream;

import org.apache.tools.tar.TarEntry;
import org.vafer.jdeb.DataConsumer;
import org.vafer.jdeb.DataProducer;
import org.vafer.jdeb.mapping.Mapper;

/**
<<<<<<< HEAD
 * DataProducer representing a single file
 * For cross-platform permissions and ownerships you probably want to use a Mapper, too.
 *
 * @author Torsten Curdt
=======
 * DataProducer representing a single file For cross-platform permissions and ownerships you probably want to use a
 * Mapper, too.
 * 
 * @author Torsten Curdt <tcurdt@vafer.org>
>>>>>>> f88db2e1
 */
public final class DataProducerFile extends AbstractDataProducer implements DataProducer {

    private final File file;

<<<<<<< HEAD
    public DataProducerFile( final File pFile, String[] pIncludes, String[] pExcludes, Mapper[] pMapper ) {
=======
    private final String destinationName;

    public DataProducerFile( final File pFile, String pDestinationName, String[] pIncludes, String[] pExcludes, Mapper[] pMapper ) {
>>>>>>> f88db2e1
        super(pIncludes, pExcludes, pMapper);
        file = pFile;
        destinationName = pDestinationName;
    }

    @Override
    public void produce( final DataConsumer pReceiver ) throws IOException {
        String fileName;
        if (destinationName != null && destinationName.trim().length() > 0) {
            fileName = destinationName.trim();
        } else {
            fileName = file.getName();
        }
        TarEntry entry = new TarEntry(fileName);
        entry.setUserId(0);
        entry.setUserName("root");
        entry.setGroupId(0);
        entry.setGroupName("root");
        entry.setMode(TarEntry.DEFAULT_FILE_MODE);

        entry = map(entry);

        entry.setSize(file.length());

        final InputStream inputStream = new FileInputStream(file);
        try {
            pReceiver.onEachFile(inputStream, entry.getName(), entry.getLinkName(), entry.getUserName(), entry.getUserId(), entry.getGroupName(), entry.getGroupId(), entry.getMode(), entry.getSize());
        } finally {
            inputStream.close();
        }

    }

}<|MERGE_RESOLUTION|>--- conflicted
+++ resolved
@@ -26,35 +26,23 @@
 import org.vafer.jdeb.mapping.Mapper;
 
 /**
-<<<<<<< HEAD
  * DataProducer representing a single file
  * For cross-platform permissions and ownerships you probably want to use a Mapper, too.
  *
  * @author Torsten Curdt
-=======
- * DataProducer representing a single file For cross-platform permissions and ownerships you probably want to use a
- * Mapper, too.
- * 
- * @author Torsten Curdt <tcurdt@vafer.org>
->>>>>>> f88db2e1
  */
 public final class DataProducerFile extends AbstractDataProducer implements DataProducer {
 
     private final File file;
 
-<<<<<<< HEAD
-    public DataProducerFile( final File pFile, String[] pIncludes, String[] pExcludes, Mapper[] pMapper ) {
-=======
     private final String destinationName;
 
     public DataProducerFile( final File pFile, String pDestinationName, String[] pIncludes, String[] pExcludes, Mapper[] pMapper ) {
->>>>>>> f88db2e1
         super(pIncludes, pExcludes, pMapper);
         file = pFile;
         destinationName = pDestinationName;
     }
 
-    @Override
     public void produce( final DataConsumer pReceiver ) throws IOException {
         String fileName;
         if (destinationName != null && destinationName.trim().length() > 0) {
